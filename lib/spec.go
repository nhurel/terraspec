package terraspec

import (
	"errors"
	"fmt"
	"io/ioutil"
	"strings"
	"sync"

	goversion "github.com/hashicorp/go-version"
	"github.com/hashicorp/hcl/v2"
	"github.com/hashicorp/hcl/v2/gohcl"
	"github.com/hashicorp/hcl/v2/hcldec"
	"github.com/hashicorp/hcl/v2/hclparse"
	"github.com/hashicorp/hcl/v2/hclsyntax"
	"github.com/hashicorp/terraform/addrs"
	"github.com/hashicorp/terraform/configs/configschema"
	"github.com/hashicorp/terraform/plans"
	"github.com/hashicorp/terraform/terraform"
	"github.com/hashicorp/terraform/tfdiags"
	"github.com/zclconf/go-cty/cty"
)

// Spec struct contains the assertions described in .tfspec file
type Spec struct {
	Asserts          []*Assert
	Rejects          []*TypeName
	Mocks            []*Mock
	DataSourceReader *MockDataSourceReader
	Terraspec        *TerraspecConfig 
}

// Terraspec contains a global element for a spec with common configuration similar to terraform hcl element.
type TerraspecConfig struct {
	Workspace string
}

// Assert struct contains the definition of an assertion
type Assert struct {
	TypeName
	Value cty.Value
}

// Mock struct contains the definition of mocked data resources
type Mock struct {
	TypeName
	Query cty.Value
	Data  cty.Value
	Body  []byte
	calls int
}

// Context struct holds terraspec options and internal state
type Context struct {
	TerraformVersion *goversion.Version
	UserVersion      *goversion.Version
	WorkaroundOnce   sync.Once
}

type TypeName struct {
	Type string
	Name string
}

func NewAssert(aType, aName string, aValue cty.Value) *Assert {
	return &Assert{TypeName: TypeName{Type: aType, Name: aName}, Value: aValue}
}

func NewMock(aType, aName string, aQuery, aData cty.Value, aBody []byte) *Mock {
	return &Mock{TypeName: TypeName{Type: aType, Name: aName}, Query: aQuery, Data: aData, Body: aBody}
}

// Key return fully qualified name of an Assert
func (a *Assert) Key() string {
	return fmt.Sprintf("%s.%s", a.Type, a.Name)
}

// Key return fully qualified name
func (a *TypeName) Key() string {
	return fmt.Sprintf("%s.%s", a.Type, a.Name)
}

// Call marks the mock as called and returns its data
func (m *Mock) Call() cty.Value {
	m.calls++
	return m.Data
}

// Called indicates if mock was called at least once
func (m *Mock) Called() bool {
	return m.calls > 0
}

// Validate checks all the assertions of this Spec against the given terraform Plan.
// It return all failed assertion in a Diagnostics and an error
// if a technical error happened while testing the plan
func (s *Spec) Validate(plan *plans.Plan) (tfdiags.Diagnostics, error) {
	var diags tfdiags.Diagnostics

	if plan.Changes == nil {
		diags = diags.Append(errors.New("plan has no changes"))
		return diags, nil
	}

	for _, assert := range s.Asserts {
		if assert.Type == "output" {
			output := findOuput(assert.Key(), plan.Changes.Outputs)
			path := cty.GetAttrPath("output").GetAttr(assert.Key())
			if output == nil {
				diags = diags.Append(ErrorDiags(path, "Missing value"))
				continue
			}
			change, err := output.Decode()
			if err != nil {
				return nil, fmt.Errorf("Error happened while decoding planned output %s : %v", assert.Name, err)
			}

			assertDiags := checkOutput(path, assert.Value, change.Change.After)
			diags = diags.Append(assertDiags)
		} else {
			resource := findResource(assert.Key(), plan.Changes.Resources)
			if resource == nil {
				diags = diags.Append(fmt.Errorf("Could not find resource %s in changes", assert.Key()))
				continue
			}

			change, err := resource.After.Decode(untransformType(assert.Value.Type()))
			if err != nil {
				return nil, fmt.Errorf("Error happened while decoding planned resource %s : %v", assert.Name, err)
			}

			assertDiags := checkAssert(cty.GetAttrPath(assert.Key()), assert.Value, change)
			diags = diags.Append(assertDiags)
		}
	}

	for _, reject := range s.Rejects {
		fmt.Println(reject.Key())
		resource := findResource(reject.Key(), plan.Changes.Resources)
		if resource != nil {
			diags = diags.Append(RejectErrorDiags(cty.GetAttrPath(reject.Key()), reject, resource))
		} else {
			diags = diags.Append(RejectSuccessDiags(cty.GetAttrPath(reject.Key()), "Resource not created", reject))
		}
	}

	return diags, nil
}

// ValidateMocks checks all mocks were called as expected
func (s *Spec) ValidateMocks() tfdiags.Diagnostics {
	var diags tfdiags.Diagnostics
	var allMissedCalls string
	for _, mock := range s.Mocks {
		if !mock.Called() {
			if allMissedCalls == "" {
				var sb strings.Builder
				for _, call := range s.DataSourceReader.UnmatchedCalls() {
					sb.Write(MarshalValue(call))
					sb.WriteString("\n")
				}
				allMissedCalls = sb.String()
			}
			diags = diags.Append(ErrorDiags(cty.GetAttrPath(mock.Type).GetAttr(mock.Name), fmt.Sprintf("No data resource matched :\n%s\nUncatched data source calls are :\n%s", string(mock.Body), allMissedCalls)))
		} else {
			diags = diags.Append(SuccessDiags(cty.GetAttrPath(mock.Type).GetAttr(mock.Name), fmt.Sprintf("mock has been called %d time(s)", mock.calls)))
		}
	}
	return diags
}

func findOuput(name string, outputs []*plans.OutputChangeSrc) *plans.OutputChangeSrc {
	for _, output := range outputs {
		if name == output.Addr.String() {
			return output
		}
	}
	return nil
}
func findResource(name string, resources []*plans.ResourceInstanceChangeSrc) *plans.ResourceInstanceChangeSrc {
	for _, resource := range resources {
		if name == resource.Addr.String() {
			return resource
		}
	}
	return nil
}

func findAttribute(key, value cty.Value) cty.Value {
	if value.CanIterateElements() {
		it := value.ElementIterator()
		for it.Next() {
			k, val := it.Element()
			if k.AsString() == key.AsString() {
				return val
			}
		}
	}
	return cty.NilVal
}

func checkAssert(path cty.Path, expected, got cty.Value) tfdiags.Diagnostics {
	var diags tfdiags.Diagnostics
	if expected.Type().IsPrimitiveType() {
		if !got.IsKnown() || !expected.Equals(got).True() {
			diags = diags.Append(AssertErrorDiags(path, PrimitiveValue(expected), PrimitiveValue(got)))
		} else {
			diags = diags.Append(SuccessDiags(path, PrimitiveValue(got)))
		}
		return diags
	}
	if expected.CanIterateElements() {
		if !got.CanIterateElements() {
			diags = diags.Append(ErrorDiags(path, "Element don't have multiple properties"))
			return diags
		}

		it := expected.ElementIterator()
		gt := got.ElementIterator()
		childIndex := 0
		for it.Next() {
			key, value := it.Element()
			if key.Type() == cty.String && key.AsString() == "reject" {
				diags = diags.Append(checkReject(path.GetAttr(key.AsString()), value, got))
				continue
			}
			if IsNull(value) {
				continue //skip attributes with no spec
			}
			if key.Type() == cty.String {
				// Looping over object properties or a map
				g := findAttribute(key, got)
				diags = diags.Append(checkAssert(path.GetAttr(key.AsString()), value, g))
			} else {
				// looping over a set or an array:
				if gt.Next() {
					_, g := gt.Element()
					diags = diags.Append(checkAssert(path.Index(cty.NumberIntVal(int64(childIndex))), value, g))
				} else {
					diags = diags.Append(ErrorDiags(path.Index(cty.NumberIntVal(int64(childIndex))), fmt.Sprintf("Could not find child at index %d", childIndex)))
				}
			}
			childIndex++
		}
		return diags
	}

	return diags
}

// checkAssertAmong will test assertion among all element in given ElementIterator and only return
// the diagnostict for the closest match
func checkAssertAmong(path cty.Path, expected cty.Value, got cty.ElementIterator) tfdiags.Diagnostics {
	var closestDiags, diags tfdiags.Diagnostics
	// looping over a set or an array:
	for got.Next() {
		_, g := got.Element()
		diags = checkAssert(path, expected, g)
		if closestDiags == nil {
			closestDiags = diags
		} else {
			if Compare(closestDiags, diags) > 0 {
				closestDiags = diags
			}
		}
		if !closestDiags.HasErrors() {
			break // early break as soon as there's a successDiags
		}
	}
	return closestDiags
}

func checkReject(path cty.Path, rejected, got cty.Value) tfdiags.Diagnostics {
	var diags tfdiags.Diagnostics
	if rejected.CanIterateElements() && !rejected.IsNull() {
		it := rejected.ElementIterator()
		for it.Next() {
			key, value := it.Element()
			if value.IsNull() || IsEmptyCollection(value) {
				continue
			}
			found := findAttribute(key, got)
			if IsNull(value) {
				// If value is nil, it means that the rejected property is only defined as an empty block
				if !IsNull(found) {
					errorElement := cty.ObjectVal(map[string]cty.Value{key.AsString(): found})
					diags = diags.Append(RejectErrorDiags(path.GetAttr(key.AsString()), key.AsString(), string(MarshalValue(errorElement))))
				} else {
					diags = diags.Append(RejectSuccessDiags(path.GetAttr(key.AsString()), fmt.Sprintf("No attribute matching %v", key.AsString()), value))
				}
			} else {
				if value.Type().IsListType() || value.Type().IsSetType() {
					diags = diags.Append(checkRejectCollection(path, key, value, found))
				} else {
					assertDiags := checkAssert(path.GetAttr(key.AsString()), value, found)
					if assertDiags.HasErrors() {
						//this means checkAssert is wrong, so found block doesn't match the reject block : it's a success
						diags = diags.Append(RejectSuccessDiags(path, fmt.Sprintf("No attribute matching %v definition", key.AsString()), value))
					} else {
						//this means checkAssert is correct, so found block matches the reject block : it's an error
						diags = diags.Append(RejectValueErrorDiags(path, key, value, found))
					}
				}
			}
		}
	}
	return diags
}

// checkRejectCollection will check all rejections of a colllection type
func checkRejectCollection(path cty.Path, key cty.Value, reject, found cty.Value) tfdiags.Diagnostics {
	var diags tfdiags.Diagnostics
	if reject.CanIterateElements() {
		it := reject.ElementIterator()
		for it.Next() {
			_, r := it.Element()
			var assertDiags tfdiags.Diagnostics
			if found.Type().IsSetType() || found.Type().IsListType() {
				assertDiags = checkAssertAmong(path, r, found.ElementIterator())
			}
			if assertDiags.HasErrors() {
				//this means checkAssert is wrong, so found block doesn't match the reject block : it's a success
				diags = diags.Append(RejectSuccessDiags(path, fmt.Sprintf("No attribute matching %v definition", key.AsString()), r))
			} else {
				//this means checkAssert is correct, so found block matches the reject block : it's an error
				diags = diags.Append(RejectValueErrorDiags(path, key, r, found))
			}
		}
	}
	return diags
}

func checkOutput(path cty.Path, expected, got cty.Value) tfdiags.Diagnostics {
	var diags tfdiags.Diagnostics
	if !got.CanIterateElements() {
		diags = diags.Append(ErrorDiags(path, "Cannot parse planned output"))
		return diags
	}
	it := got.ElementIterator()
	if !it.Next() {
		diags = diags.Append(ErrorDiags(path, "Planned output is empty"))
		return diags
	}
	_, value := it.Element()

	exp := findAttribute(cty.StringVal("value"), expected)
	if exp.IsNull() {
		//should never happen
		diags = diags.Append(ErrorDiags(path, "Bad Assertion : Assertion on outputs should have a value parameter"))
		return diags
	}
	return checkAssert(path, exp, value)

}

// ReadSpec reads the .tfspec file and returns the resulting Spec or a Diagnostics if error occured in the process
func ReadSpec(filename string, schemas *terraform.Schemas) (*Spec, tfdiags.Diagnostics) {
	spec, err := ioutil.ReadFile(filename)
	var tfdiags tfdiags.Diagnostics
	if err != nil {
		return nil, tfdiags.Append(&hcl.Diagnostic{Severity: hcl.DiagError, Detail: err.Error(), Summary: "Failed to read file"})
	}

	s, diags := ParseSpec(spec, filename, schemas)
	return s, tfdiags.Append(diags)

}

// ParseSpec parses the spec contained in the []byte parameter and returns the resulting Spec or a Diagnostics if error occured in the process
func ParseSpec(spec []byte, filename string, schemas *terraform.Schemas) (*Spec, hcl.Diagnostics) {
	type terraspec struct {
		Body hcl.Body       `hcl:",remain"`
	}
	type assert struct {
		Type      string         `hcl:"type,label"`
		Name      string         `hcl:"name,label"`
		Config    hcl.Body       `hcl:",remain"`
		DependsOn hcl.Expression `hcl:"depends_on,attr"`
	}
	type mock struct {
		Type   string   `hcl:"type,label"`
		Name   string   `hcl:"name,label"`
		Config hcl.Body `hcl:",remain"`
	}
	type reject struct {
		Type   string   `hcl:"type,label"`
		Name   string   `hcl:"name,label"`
		Config hcl.Body `hcl:",remain"`
	}
	type root struct {
		Asserts []*assert `hcl:"assert,block"`
		Rejects []*reject `hcl:"reject,block"`
		Mocks   []*mock   `hcl:"mock,block"`
		// Modules   []*Module   `hcl:"module,block"`
		Terraspec *terraspec `hcl:"terraspec,block"`
	}

	var r root
	parsed := &Spec{}
	file, diags := hclparse.NewParser().ParseHCL(spec, filename)
	ctx := &hcl.EvalContext{
		Variables: make(map[string]cty.Value),
	}

	if diags.HasErrors() {
		return nil, diags
	}
	diags = gohcl.DecodeBody(file.Body, nil, &r)
	if diags.HasErrors() {
		return nil, diags
	}
	
	if r.Terraspec != nil && r.Terraspec.Body != nil {
		terraspecConfig, diags := decodeTerraspecConfig(&r.Terraspec.Body, ctx)
		if diags.HasErrors() {
			return nil, diags
		}
		parsed.Terraspec = terraspecConfig
	} else {
		parsed.Terraspec = &TerraspecConfig{}
	}	

	for _, assert := range r.Asserts {
<<<<<<< HEAD
		val, diags := decodeBody(assert.Config, assert.Type, schemas)
=======
		val, diags := decodeBody(&assert.Config, assert.Type, schemas, ctx)
>>>>>>> 16d99b3b
		if diags.HasErrors() {
			return nil, diags
		}
		parsed.Asserts = append(parsed.Asserts, NewAssert(assert.Type, assert.Name, val))
	}

<<<<<<< HEAD
	for _, assert := range r.Rejects {
		parsed.Rejects = append(parsed.Rejects, &TypeName{Name: assert.Name, Type: assert.Type})
=======
	for _, assert := range r.Refutes {
		val, diags := decodeBody(&assert.Config, assert.Type, schemas, ctx)
		if diags.HasErrors() {
			return nil, diags
		}
		parsed.Refutes = append(parsed.Refutes, &Assert{Name: assert.Name, Type: assert.Type, Value: val})
>>>>>>> 16d99b3b
	}
	for _, mock := range r.Mocks {
		query, mocked, diags := decodeMockBody(mock.Config, mock.Type, schemas, ctx)
		if diags.HasErrors() {
			return nil, diags
		}
		var body []byte
		if r, ok := mock.Config.(*hclsyntax.Body); ok {
			body = r.Range().SliceBytes(file.Bytes)
		}
		parsed.Mocks = append(parsed.Mocks, NewMock(mock.Type, mock.Name, query, mocked, body))
	}

	return parsed, diags
}

<<<<<<< HEAD
func decodeBody(body hcl.Body, bodyType string, schemas *terraform.Schemas) (cty.Value, hcl.Diagnostics) {
=======
func decodeTerraspecConfig(body *hcl.Body, ctx *hcl.EvalContext) (*TerraspecConfig, hcl.Diagnostics) {
	spec := hcldec.ObjectSpec{
		"workspace": &hcldec.AttrSpec{
			Name:     "workspace",
			Type:     cty.String,
			Required: false,
		},
	}

	val, diags := hcldec.Decode(*body, spec, nil)
	if diags.HasErrors() {
		return nil, diags
	}

	workspaceName := ""
	if !val.IsNull() {
		workspace := val.GetAttr("workspace")
		ctx.Variables["terraspec"] = val
		workspaceName = workspace.AsString()
	}

	return &TerraspecConfig{
		Workspace: workspaceName,
	}, nil
}

func decodeBody(body *hcl.Body, bodyType string, schemas *terraform.Schemas, ctx *hcl.EvalContext) (cty.Value, hcl.Diagnostics) {
>>>>>>> 16d99b3b
	rawType := resourceType(bodyType)
	provName := strings.Split(rawType, "_")[0]
	var val cty.Value
	var partialSchema *configschema.Block
	if provName == "output" {
		partialSchema = &configschema.Block{
			Attributes: map[string]*configschema.Attribute{
				"value": {Type: cty.String, Computed: false},
			},
		}
	} else {
		schema := laxSchema(LookupProviderSchema(schemas, provName))
		schema = transformSchema(schema)
		partialSchema, _ = schema.SchemaForResourceType(addrs.ManagedResourceMode, rawType)
	}

<<<<<<< HEAD
	val, diags := hcldec.Decode(body, partialSchema.DecoderSpec(), nil)
=======
	val, diags := hcldec.Decode(*body, partialSchema.DecoderSpec(), ctx)
>>>>>>> 16d99b3b
	return val, diags
}

func decodeMockBody(body hcl.Body, bodyType string, schemas *terraform.Schemas, ctx *hcl.EvalContext) (query, mock cty.Value, diags hcl.Diagnostics) {
	var codedMock hcl.Body
	provName := strings.Split(bodyType, "_")[0]
	schema := LookupProviderSchema(schemas, provName)
	partialSchema, _ := schema.SchemaForResourceType(addrs.DataResourceMode, bodyType)

	query, codedMock, diags = hcldec.PartialDecode(body, partialSchema.DecoderSpec(), ctx)
	if diags.HasErrors() {
		return
	}
	mockedSchema := toMockSchema(partialSchema)
	mock, moreDiags := hcldec.Decode(codedMock, mockedSchema.DecoderSpec(), ctx)
	diags = append(diags, moreDiags...)
	if diags.HasErrors() {
		return
	}
	mock = mock.GetAttr("return")

	mock, err := cty.Transform(mock, func(path cty.Path, value cty.Value) (cty.Value, error) {
		if value.IsNull() {
			return path.Apply(query)
		}
		return value, nil
	})
	if err != nil {
		diags = diags.Append(&hcl.Diagnostic{Severity: hcl.DiagError, Detail: err.Error()})
	}

	return
}

// Extract the resource type from a fully qualified resource name, eg module.name.resourceType
func resourceType(fullName string) string {
	parts := strings.Split(fullName, ".")
	return parts[len(parts)-1]
}

// laxSchema returns a schema with all resource types and their properties defined as optional
func laxSchema(schema *terraform.ProviderSchema) *terraform.ProviderSchema {
	laxed := &terraform.ProviderSchema{ResourceTypes: make(map[string]*configschema.Block, len(schema.ResourceTypes))}
	for k, rt := range schema.ResourceTypes {
		laxed.ResourceTypes[k] = rt.NoneRequired()
	}
	return laxed
}

// transformSchema upgrades the given schema by adding it support for reject blocks
func transformSchema(schema *terraform.ProviderSchema) *terraform.ProviderSchema {
	transformed := &terraform.ProviderSchema{ResourceTypes: make(map[string]*configschema.Block, len(schema.ResourceTypes))}
	for k, rt := range schema.ResourceTypes {
		transformed.ResourceTypes[k] = transformBlock(rt) //.NoneRequired()
	}
	return transformed
}

// transformBlock modifies a block definition by adding it support for reject blocks
func transformBlock(original *configschema.Block) *configschema.Block {
	transformed := &configschema.Block{}
	transformed.Attributes = make(map[string]*configschema.Attribute, len(original.Attributes))
	rejects := &configschema.NestedBlock{MaxItems: 0, MinItems: 0, Nesting: configschema.NestingSingle}
	rejects.BlockTypes = make(map[string]*configschema.NestedBlock, len(original.BlockTypes))
	for k, v := range original.Attributes {
		transformed.Attributes[k] = v
	}

	transformed.BlockTypes = make(map[string]*configschema.NestedBlock, len(original.BlockTypes)+1)
	for k, v := range original.BlockTypes {
		t := transformBlock(&v.Block)
		transformed.BlockTypes[k] = &configschema.NestedBlock{Block: *t, MaxItems: 0, MinItems: 0, Nesting: v.Nesting}
		rejects.BlockTypes[k] = &configschema.NestedBlock{Block: *t.NoneRequired(), MaxItems: 0, MinItems: 0, Nesting: v.Nesting}
	}
	if len(rejects.BlockTypes) > 0 {
		transformed.BlockTypes["reject"] = rejects
	}

	return transformed
}

// untransformType remove "reject" attributes from type definition
func untransformType(t cty.Type) cty.Type {
	if !t.IsObjectType() {
		return t
	}
	if _, ok := t.AttributeTypes()["reject"]; !ok {
		return t
	}
	proto := make(map[string]cty.Type, len(t.AttributeTypes())-1)
	for k, v := range t.AttributeTypes() {
		if k != "reject" {
			proto[k] = untransformType(v)
		}
	}
	return cty.Object(proto)
}

func toMockSchema(schema *configschema.Block) *configschema.Block {
	laxed := schema.NoneRequired()
	mocked := &configschema.Block{
		BlockTypes: map[string]*configschema.NestedBlock{
			"return": {
				Block:   *laxed,
				Nesting: configschema.NestingSingle,
			},
		},
	}

	return mocked
}<|MERGE_RESOLUTION|>--- conflicted
+++ resolved
@@ -27,7 +27,7 @@
 	Rejects          []*TypeName
 	Mocks            []*Mock
 	DataSourceReader *MockDataSourceReader
-	Terraspec        *TerraspecConfig 
+	Terraspec        *TerraspecConfig
 }
 
 // Terraspec contains a global element for a spec with common configuration similar to terraform hcl element.
@@ -369,7 +369,7 @@
 // ParseSpec parses the spec contained in the []byte parameter and returns the resulting Spec or a Diagnostics if error occured in the process
 func ParseSpec(spec []byte, filename string, schemas *terraform.Schemas) (*Spec, hcl.Diagnostics) {
 	type terraspec struct {
-		Body hcl.Body       `hcl:",remain"`
+		Body hcl.Body `hcl:",remain"`
 	}
 	type assert struct {
 		Type      string         `hcl:"type,label"`
@@ -409,40 +409,27 @@
 	if diags.HasErrors() {
 		return nil, diags
 	}
-	
+
 	if r.Terraspec != nil && r.Terraspec.Body != nil {
-		terraspecConfig, diags := decodeTerraspecConfig(&r.Terraspec.Body, ctx)
+		terraspecConfig, diags := decodeTerraspecConfig(r.Terraspec.Body, ctx)
 		if diags.HasErrors() {
 			return nil, diags
 		}
 		parsed.Terraspec = terraspecConfig
 	} else {
 		parsed.Terraspec = &TerraspecConfig{}
-	}	
+	}
 
 	for _, assert := range r.Asserts {
-<<<<<<< HEAD
-		val, diags := decodeBody(assert.Config, assert.Type, schemas)
-=======
-		val, diags := decodeBody(&assert.Config, assert.Type, schemas, ctx)
->>>>>>> 16d99b3b
+		val, diags := decodeBody(assert.Config, assert.Type, schemas, ctx)
 		if diags.HasErrors() {
 			return nil, diags
 		}
 		parsed.Asserts = append(parsed.Asserts, NewAssert(assert.Type, assert.Name, val))
 	}
 
-<<<<<<< HEAD
 	for _, assert := range r.Rejects {
 		parsed.Rejects = append(parsed.Rejects, &TypeName{Name: assert.Name, Type: assert.Type})
-=======
-	for _, assert := range r.Refutes {
-		val, diags := decodeBody(&assert.Config, assert.Type, schemas, ctx)
-		if diags.HasErrors() {
-			return nil, diags
-		}
-		parsed.Refutes = append(parsed.Refutes, &Assert{Name: assert.Name, Type: assert.Type, Value: val})
->>>>>>> 16d99b3b
 	}
 	for _, mock := range r.Mocks {
 		query, mocked, diags := decodeMockBody(mock.Config, mock.Type, schemas, ctx)
@@ -459,10 +446,7 @@
 	return parsed, diags
 }
 
-<<<<<<< HEAD
-func decodeBody(body hcl.Body, bodyType string, schemas *terraform.Schemas) (cty.Value, hcl.Diagnostics) {
-=======
-func decodeTerraspecConfig(body *hcl.Body, ctx *hcl.EvalContext) (*TerraspecConfig, hcl.Diagnostics) {
+func decodeTerraspecConfig(body hcl.Body, ctx *hcl.EvalContext) (*TerraspecConfig, hcl.Diagnostics) {
 	spec := hcldec.ObjectSpec{
 		"workspace": &hcldec.AttrSpec{
 			Name:     "workspace",
@@ -471,7 +455,7 @@
 		},
 	}
 
-	val, diags := hcldec.Decode(*body, spec, nil)
+	val, diags := hcldec.Decode(body, spec, nil)
 	if diags.HasErrors() {
 		return nil, diags
 	}
@@ -488,8 +472,7 @@
 	}, nil
 }
 
-func decodeBody(body *hcl.Body, bodyType string, schemas *terraform.Schemas, ctx *hcl.EvalContext) (cty.Value, hcl.Diagnostics) {
->>>>>>> 16d99b3b
+func decodeBody(body hcl.Body, bodyType string, schemas *terraform.Schemas, ctx *hcl.EvalContext) (cty.Value, hcl.Diagnostics) {
 	rawType := resourceType(bodyType)
 	provName := strings.Split(rawType, "_")[0]
 	var val cty.Value
@@ -506,11 +489,7 @@
 		partialSchema, _ = schema.SchemaForResourceType(addrs.ManagedResourceMode, rawType)
 	}
 
-<<<<<<< HEAD
-	val, diags := hcldec.Decode(body, partialSchema.DecoderSpec(), nil)
-=======
-	val, diags := hcldec.Decode(*body, partialSchema.DecoderSpec(), ctx)
->>>>>>> 16d99b3b
+	val, diags := hcldec.Decode(body, partialSchema.DecoderSpec(), ctx)
 	return val, diags
 }
 
